--- conflicted
+++ resolved
@@ -9,14 +9,9 @@
 dependencies = [
     "google-cloud-bigquery>=3,<5",
     "google-cloud-bigquery-storage>=2,<3",
-<<<<<<< HEAD
+
     "pyarrow>=16,<20",
     "tenacity"
-=======
-    "google-cloud-bigquery",
-    "google-cloud-bigquery-storage",
-    "pyarrow<20",
-    "tenacity",
 ]
 
 [project.optional-dependencies]
@@ -24,7 +19,6 @@
     "pytest",
     "ruff",
     "nox"
->>>>>>> d91db3f7
 ]
 
 [project.license]
@@ -45,10 +39,5 @@
 
 [tool.ruff]
 exclude = [".git"]
-<<<<<<< HEAD
-
 line-length = 100
-=======
-line-length = 120
->>>>>>> d91db3f7
 indent-width = 4